--- conflicted
+++ resolved
@@ -1,10 +1,6 @@
 {
   "name": "@morjs/runtime-mini",
-<<<<<<< HEAD
-  "version": "1.0.102-alpha.0",
-=======
   "version": "1.0.106",
->>>>>>> e5ab9bcc
   "description": "mor runtime for miniprogram",
   "keywords": [
     "mor",
