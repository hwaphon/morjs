{
  "name": "@morjs/plugin-compiler-bytedance",
<<<<<<< HEAD
  "version": "1.0.102-alpha.0",
=======
  "version": "1.0.106",
>>>>>>> e5ab9bcc
  "description": "mor complier plugin for bytedance miniprogram",
  "keywords": [
    "mor",
    "compiler",
    "plugin",
    "bytedance",
    "miniprogram"
  ],
  "authors": [
    "Felix Liu <lyfeyaj@gmail.com> (https://github.com/lyfeyaj)"
  ],
  "homepage": "",
  "license": "MIT",
  "main": "lib/index.js",
  "directories": {
    "lib": "lib",
    "test": "__tests__"
  },
  "files": [
    "lib"
  ],
  "repository": {
    "type": "git",
    "url": "git+https://github.com/eleme/morjs.git",
    "directory": "packages/plugin-compiler-bytedance"
  },
  "engines": {
    "node": ">= 12.13.0"
  },
  "scripts": {
    "test": "echo \"Error: run tests from root\" && exit 1"
  },
  "dependencies": {
<<<<<<< HEAD
    "@morjs/plugin-compiler-wechat": "1.0.102-alpha.0",
    "@morjs/runtime-mini": "1.0.102-alpha.0",
    "@morjs/utils": "1.0.102-alpha.0"
=======
    "@morjs/plugin-compiler-wechat": "1.0.106",
    "@morjs/runtime-mini": "1.0.106",
    "@morjs/utils": "1.0.71"
>>>>>>> e5ab9bcc
  }
}<|MERGE_RESOLUTION|>--- conflicted
+++ resolved
@@ -1,10 +1,6 @@
 {
   "name": "@morjs/plugin-compiler-bytedance",
-<<<<<<< HEAD
-  "version": "1.0.102-alpha.0",
-=======
   "version": "1.0.106",
->>>>>>> e5ab9bcc
   "description": "mor complier plugin for bytedance miniprogram",
   "keywords": [
     "mor",
@@ -38,14 +34,8 @@
     "test": "echo \"Error: run tests from root\" && exit 1"
   },
   "dependencies": {
-<<<<<<< HEAD
-    "@morjs/plugin-compiler-wechat": "1.0.102-alpha.0",
-    "@morjs/runtime-mini": "1.0.102-alpha.0",
-    "@morjs/utils": "1.0.102-alpha.0"
-=======
     "@morjs/plugin-compiler-wechat": "1.0.106",
     "@morjs/runtime-mini": "1.0.106",
     "@morjs/utils": "1.0.71"
->>>>>>> e5ab9bcc
   }
 }