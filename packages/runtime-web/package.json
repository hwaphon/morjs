--- conflicted
+++ resolved
@@ -1,10 +1,6 @@
 {
   "name": "@morjs/runtime-web",
-<<<<<<< HEAD
-  "version": "1.0.102-alpha.0",
-=======
   "version": "1.0.110",
->>>>>>> e5ab9bcc
   "description": "mor runtime for web",
   "keywords": [
     "mor",
