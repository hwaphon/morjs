--- conflicted
+++ resolved
@@ -1,10 +1,6 @@
 {
   "name": "create-mor",
-<<<<<<< HEAD
-  "version": "1.0.102-alpha.0",
-=======
   "version": "1.0.110",
->>>>>>> e5ab9bcc
   "license": "MIT",
   "authors": [
     "Felix Liu <lyfeyaj@gmail.com> (https://github.com/lyfeyaj)"
@@ -30,10 +26,6 @@
   },
   "homepage": "https://github.com/eleme/morjs/tree/main/packages/create-mor#readme",
   "dependencies": {
-<<<<<<< HEAD
-    "@morjs/cli": "1.0.102-alpha.0"
-=======
     "@morjs/cli": "1.0.110"
->>>>>>> e5ab9bcc
   }
 }