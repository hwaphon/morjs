# Change Log

All notable changes to this project will be documented in this file.
See [Conventional Commits](https://conventionalcommits.org) for commit guidelines.

<<<<<<< HEAD
## 1.0.102-alpha.0 (2024-03-13)
=======
## [1.0.110](https://github.com/eleme/morjs/compare/v1.0.109...v1.0.110) (2024-04-26)

**Note:** Version bump only for package create-mor





## [1.0.109](https://github.com/eleme/morjs/compare/v1.0.108...v1.0.109) (2024-04-18)

**Note:** Version bump only for package create-mor





## [1.0.108](https://github.com/eleme/morjs/compare/v1.0.107...v1.0.108) (2024-04-15)

**Note:** Version bump only for package create-mor





## [1.0.107](https://github.com/eleme/morjs/compare/v1.0.106...v1.0.107) (2024-04-11)

**Note:** Version bump only for package create-mor





## [1.0.106](https://github.com/eleme/morjs/compare/v1.0.105...v1.0.106) (2024-04-03)

**Note:** Version bump only for package create-mor





## [1.0.105](https://github.com/eleme/morjs/compare/v1.0.104...v1.0.105) (2024-04-02)

**Note:** Version bump only for package create-mor





## [1.0.104](https://github.com/eleme/morjs/compare/v1.0.103...v1.0.104) (2024-04-02)

**Note:** Version bump only for package create-mor





## [1.0.103](https://github.com/eleme/morjs/compare/v1.0.102...v1.0.103) (2024-03-25)

**Note:** Version bump only for package create-mor





## [1.0.102](https://github.com/eleme/morjs/compare/v1.0.101...v1.0.102) (2024-03-22)
>>>>>>> e5ab9bcc

**Note:** Version bump only for package create-mor





## [1.0.101](https://github.com/eleme/morjs/compare/v1.0.100...v1.0.101) (2024-02-23)

**Note:** Version bump only for package create-mor





## [1.0.100](https://github.com/eleme/morjs/compare/v1.0.99...v1.0.100) (2024-02-23)

**Note:** Version bump only for package create-mor





## [1.0.99](https://github.com/eleme/morjs/compare/v1.0.98...v1.0.99) (2024-02-19)

**Note:** Version bump only for package create-mor





## [1.0.98](https://github.com/eleme/morjs/compare/v1.0.97...v1.0.98) (2024-02-01)

**Note:** Version bump only for package create-mor





## [1.0.97](https://github.com/eleme/morjs/compare/v1.0.96...v1.0.97) (2024-01-30)

**Note:** Version bump only for package create-mor





## [1.0.96](https://github.com/eleme/morjs/compare/v1.0.95...v1.0.96) (2024-01-17)

**Note:** Version bump only for package create-mor





## [1.0.95](https://github.com/eleme/morjs/compare/v1.0.95-beta.1...v1.0.95) (2024-01-16)

**Note:** Version bump only for package create-mor





## [1.0.95-beta.1](https://github.com/eleme/morjs/compare/v1.0.95-beta.0...v1.0.95-beta.1) (2024-01-15)

**Note:** Version bump only for package create-mor





## [1.0.95-beta.0](https://github.com/eleme/morjs/compare/v1.0.94...v1.0.95-beta.0) (2024-01-15)

**Note:** Version bump only for package create-mor





## [1.0.94](https://github.com/eleme/morjs/compare/v1.0.93...v1.0.94) (2024-01-12)

**Note:** Version bump only for package create-mor





## [1.0.93](https://github.com/eleme/morjs/compare/v1.0.92...v1.0.93) (2023-12-27)

**Note:** Version bump only for package create-mor





## [1.0.92](https://github.com/eleme/morjs/compare/v1.0.91...v1.0.92) (2023-12-20)

**Note:** Version bump only for package create-mor





## [1.0.91](https://github.com/eleme/morjs/compare/v1.0.90...v1.0.91) (2023-12-18)

**Note:** Version bump only for package create-mor





## [1.0.90](https://github.com/eleme/morjs/compare/v1.0.89...v1.0.90) (2023-12-12)

**Note:** Version bump only for package create-mor





## [1.0.89](https://github.com/eleme/morjs/compare/v1.0.88...v1.0.89) (2023-12-05)

**Note:** Version bump only for package create-mor





## [1.0.88](https://github.com/eleme/morjs/compare/v1.0.87...v1.0.88) (2023-11-16)

**Note:** Version bump only for package create-mor





## [1.0.87](https://github.com/eleme/morjs/compare/v1.0.86...v1.0.87) (2023-11-15)

**Note:** Version bump only for package create-mor





## [1.0.85](https://github.com/eleme/morjs/compare/v1.0.84...v1.0.85) (2023-11-06)

**Note:** Version bump only for package create-mor





## [1.0.83](https://github.com/eleme/morjs/compare/v1.0.82...v1.0.83) (2023-09-14)

**Note:** Version bump only for package create-mor





## [1.0.82](https://github.com/eleme/morjs/compare/v1.0.81...v1.0.82) (2023-09-08)

**Note:** Version bump only for package create-mor





## [1.0.81](https://github.com/eleme/morjs/compare/v1.0.80...v1.0.81) (2023-09-01)

**Note:** Version bump only for package create-mor





## [1.0.80](https://github.com/eleme/morjs/compare/v1.0.79...v1.0.80) (2023-08-30)

**Note:** Version bump only for package create-mor





## [1.0.79](https://github.com/eleme/morjs/compare/v1.0.78...v1.0.79) (2023-08-28)

**Note:** Version bump only for package create-mor





## [1.0.78](https://github.com/eleme/morjs/compare/v1.0.77...v1.0.78) (2023-08-18)

**Note:** Version bump only for package create-mor





## [1.0.77](https://github.com/eleme/morjs/compare/v1.0.76...v1.0.77) (2023-08-17)

**Note:** Version bump only for package create-mor





## [1.0.76](https://github.com/eleme/morjs/compare/v1.0.75...v1.0.76) (2023-08-08)

**Note:** Version bump only for package create-mor





## [1.0.75](https://github.com/eleme/morjs/compare/v1.0.74...v1.0.75) (2023-08-03)

**Note:** Version bump only for package create-mor





## [1.0.74](https://github.com/eleme/morjs/compare/v1.0.73...v1.0.74) (2023-08-01)

**Note:** Version bump only for package create-mor





## [1.0.73](https://github.com/eleme/morjs/compare/v1.0.72...v1.0.73) (2023-08-01)

**Note:** Version bump only for package create-mor





## [1.0.72](https://github.com/eleme/morjs/compare/v1.0.71...v1.0.72) (2023-08-01)

**Note:** Version bump only for package create-mor





## [1.0.71](https://github.com/eleme/morjs/compare/v1.0.70...v1.0.71) (2023-07-26)

**Note:** Version bump only for package create-mor





## [1.0.70](https://github.com/eleme/morjs/compare/v1.0.69...v1.0.70) (2023-07-19)

**Note:** Version bump only for package create-mor





## [1.0.69](https://github.com/eleme/morjs/compare/v1.0.68...v1.0.69) (2023-07-17)

**Note:** Version bump only for package create-mor





## [1.0.68](https://github.com/eleme/morjs/compare/v1.0.67...v1.0.68) (2023-07-14)

**Note:** Version bump only for package create-mor





## [1.0.67](https://github.com/eleme/morjs/compare/v1.0.66...v1.0.67) (2023-07-13)

**Note:** Version bump only for package create-mor





## [1.0.66](https://github.com/eleme/morjs/compare/v1.0.65...v1.0.66) (2023-07-10)

**Note:** Version bump only for package create-mor





## [1.0.65](https://github.com/eleme/morjs/compare/v1.0.64...v1.0.65) (2023-07-07)

**Note:** Version bump only for package create-mor





## [1.0.64](https://github.com/eleme/morjs/compare/v1.0.63...v1.0.64) (2023-07-04)

**Note:** Version bump only for package create-mor





## [1.0.63](https://github.com/eleme/morjs/compare/v1.0.62...v1.0.63) (2023-07-04)

**Note:** Version bump only for package create-mor





## [1.0.62](https://github.com/eleme/morjs/compare/v1.0.61...v1.0.62) (2023-07-03)

**Note:** Version bump only for package create-mor





## [1.0.61](https://github.com/eleme/morjs/compare/v1.0.60...v1.0.61) (2023-06-28)

**Note:** Version bump only for package create-mor





## [1.0.60](https://github.com/eleme/morjs/compare/v1.0.59...v1.0.60) (2023-06-25)

**Note:** Version bump only for package create-mor





## [1.0.59](https://github.com/eleme/morjs/compare/v1.0.58...v1.0.59) (2023-06-25)

**Note:** Version bump only for package create-mor





## [1.0.58](https://github.com/eleme/morjs/compare/v1.0.57...v1.0.58) (2023-06-21)

**Note:** Version bump only for package create-mor





## [1.0.57](https://github.com/eleme/morjs/compare/v1.0.56...v1.0.57) (2023-06-21)

**Note:** Version bump only for package create-mor





## [1.0.56](https://github.com/eleme/morjs/compare/v1.0.55...v1.0.56) (2023-06-20)

**Note:** Version bump only for package create-mor





## [1.0.55](https://github.com/eleme/morjs/compare/v1.0.54...v1.0.55) (2023-06-13)

**Note:** Version bump only for package create-mor





## [1.0.54](https://github.com/eleme/morjs/compare/v1.0.53...v1.0.54) (2023-06-09)

**Note:** Version bump only for package create-mor





## [1.0.53](https://github.com/eleme/morjs/compare/v1.0.52...v1.0.53) (2023-06-07)

**Note:** Version bump only for package create-mor





## [1.0.52](https://github.com/eleme/morjs/compare/v1.0.51...v1.0.52) (2023-06-05)

**Note:** Version bump only for package create-mor





## [1.0.51](https://github.com/eleme/morjs/compare/v1.0.50...v1.0.51) (2023-06-02)

**Note:** Version bump only for package create-mor





## [1.0.50](https://github.com/eleme/morjs/compare/v1.0.49...v1.0.50) (2023-05-31)

**Note:** Version bump only for package create-mor





## [1.0.49](https://github.com/eleme/morjs/compare/v1.0.48...v1.0.49) (2023-05-30)

**Note:** Version bump only for package create-mor





## [1.0.48](https://github.com/eleme/morjs/compare/v1.0.47...v1.0.48) (2023-05-23)

**Note:** Version bump only for package create-mor





## [1.0.47](https://github.com/eleme/morjs/compare/v1.0.46...v1.0.47) (2023-05-22)

**Note:** Version bump only for package create-mor





## [1.0.46](https://github.com/eleme/morjs/compare/v1.0.45...v1.0.46) (2023-05-19)

**Note:** Version bump only for package create-mor





## [1.0.45](https://github.com/eleme/morjs/compare/v1.0.44...v1.0.45) (2023-05-17)

**Note:** Version bump only for package create-mor





## [1.0.44](https://github.com/eleme/morjs/compare/v1.0.43...v1.0.44) (2023-05-12)

**Note:** Version bump only for package create-mor





## [1.0.43](https://github.com/eleme/morjs/compare/v1.0.42...v1.0.43) (2023-05-09)

**Note:** Version bump only for package create-mor





## [1.0.42](https://github.com/eleme/morjs/compare/v1.0.41...v1.0.42) (2023-05-05)

**Note:** Version bump only for package create-mor





## [1.0.41](https://github.com/eleme/morjs/compare/v1.0.40...v1.0.41) (2023-05-05)

**Note:** Version bump only for package create-mor





## [1.0.40](https://github.com/eleme/morjs/compare/v1.0.39...v1.0.40) (2023-04-28)

**Note:** Version bump only for package create-mor





## [1.0.39](https://github.com/eleme/morjs/compare/v1.0.38...v1.0.39) (2023-04-26)

**Note:** Version bump only for package create-mor





## [1.0.38](https://github.com/eleme/morjs/compare/v1.0.37...v1.0.38) (2023-04-26)

**Note:** Version bump only for package create-mor





## [1.0.37](https://github.com/eleme/morjs/compare/v1.0.36...v1.0.37) (2023-04-26)

**Note:** Version bump only for package create-mor





## [1.0.36](https://github.com/eleme/morjs/compare/v1.0.35...v1.0.36) (2023-04-26)

**Note:** Version bump only for package create-mor





## [1.0.35](https://github.com/eleme/morjs/compare/v1.0.34...v1.0.35) (2023-04-26)

**Note:** Version bump only for package create-mor





## [1.0.34](https://github.com/eleme/morjs/compare/v1.0.33...v1.0.34) (2023-04-25)

**Note:** Version bump only for package create-mor





## [1.0.33](https://github.com/eleme/morjs/compare/v1.0.32...v1.0.33) (2023-04-25)

**Note:** Version bump only for package create-mor





## [1.0.32](https://github.com/eleme/morjs/compare/v1.0.31...v1.0.32) (2023-04-21)

**Note:** Version bump only for package create-mor





## [1.0.31](https://github.com/eleme/morjs/compare/v1.0.30...v1.0.31) (2023-04-21)

**Note:** Version bump only for package create-mor





## [1.0.30](https://github.com/eleme/morjs/compare/v1.0.29...v1.0.30) (2023-04-21)

**Note:** Version bump only for package create-mor





## [1.0.29](https://github.com/eleme/morjs/compare/v1.0.28...v1.0.29) (2023-04-20)

**Note:** Version bump only for package create-mor





## [1.0.28](https://github.com/eleme/morjs/compare/v1.0.27...v1.0.28) (2023-04-20)

**Note:** Version bump only for package create-mor





## [1.0.27](https://github.com/eleme/morjs/compare/v1.0.26...v1.0.27) (2023-04-19)

**Note:** Version bump only for package create-mor





## [1.0.26](https://github.com/eleme/morjs/compare/v1.0.25...v1.0.26) (2023-04-18)

**Note:** Version bump only for package create-mor





## [1.0.25](https://github.com/eleme/morjs/compare/v1.0.24...v1.0.25) (2023-04-18)

**Note:** Version bump only for package create-mor





## [1.0.24](https://github.com/eleme/morjs/compare/v1.0.23...v1.0.24) (2023-04-17)

**Note:** Version bump only for package create-mor





## [1.0.23](https://github.com/eleme/morjs/compare/v1.0.22...v1.0.23) (2023-04-14)

**Note:** Version bump only for package create-mor





## [1.0.22](https://github.com/eleme/morjs/compare/v1.0.21...v1.0.22) (2023-04-13)

**Note:** Version bump only for package create-mor





## [1.0.21](https://github.com/eleme/morjs/compare/v1.0.20...v1.0.21) (2023-04-13)

**Note:** Version bump only for package create-mor





## [1.0.20](https://github.com/eleme/morjs/compare/v1.0.19...v1.0.20) (2023-04-11)

**Note:** Version bump only for package create-mor





## [1.0.19](https://github.com/eleme/morjs/compare/v1.0.18...v1.0.19) (2023-03-31)

**Note:** Version bump only for package create-mor





## [1.0.18](https://github.com/eleme/morjs/compare/v1.0.17...v1.0.18) (2023-03-31)

**Note:** Version bump only for package create-mor





## [1.0.17](https://github.com/eleme/morjs/compare/v1.0.16...v1.0.17) (2023-03-30)

**Note:** Version bump only for package create-mor





## [1.0.16](https://github.com/eleme/morjs/compare/v1.0.15...v1.0.16) (2023-03-29)

**Note:** Version bump only for package create-mor





## [1.0.15](https://github.com/eleme/morjs/compare/v1.0.14...v1.0.15) (2023-03-28)

**Note:** Version bump only for package create-mor





## [1.0.14](https://github.com/eleme/morjs/compare/v1.0.13...v1.0.14) (2023-03-28)

**Note:** Version bump only for package create-mor





## [1.0.13](https://github.com/eleme/morjs/compare/v1.0.12...v1.0.13) (2023-03-28)

**Note:** Version bump only for package create-mor





## [1.0.12](https://github.com/eleme/morjs/compare/v1.0.11...v1.0.12) (2023-03-28)

**Note:** Version bump only for package create-mor





## [1.0.10](https://github.com/eleme/morjs/compare/v1.0.9...v1.0.10) (2023-03-20)

**Note:** Version bump only for package create-mor





## [1.0.9](https://github.com/eleme/morjs/compare/v1.0.8...v1.0.9) (2023-03-17)

**Note:** Version bump only for package create-mor





## [1.0.8](https://github.com/eleme/morjs/compare/v1.0.7...v1.0.8) (2023-03-15)

**Note:** Version bump only for package create-mor





## [1.0.7](https://github.com/eleme/morjs/compare/v1.0.6...v1.0.7) (2023-03-10)

**Note:** Version bump only for package create-mor





## [1.0.6](https://github.com/eleme/morjs/compare/v1.0.5...v1.0.6) (2023-03-10)

**Note:** Version bump only for package create-mor





## [1.0.5](https://github.com/eleme/morjs/compare/v1.0.4...v1.0.5) (2023-03-10)

**Note:** Version bump only for package create-mor





## [1.0.4](https://github.com/eleme/morjs/compare/v1.0.3...v1.0.4) (2023-03-09)

**Note:** Version bump only for package create-mor





## [1.0.3](https://github.com/eleme/morjs/compare/v1.0.2...v1.0.3) (2023-03-07)

**Note:** Version bump only for package create-mor





## [1.0.2](https://github.com/eleme/morjs/compare/v1.0.1...v1.0.2) (2023-03-06)

**Note:** Version bump only for package create-mor





## [1.0.1](https://github.com/eleme/morjs/compare/v1.0.0...v1.0.1) (2023-02-27)

**Note:** Version bump only for package create-mor





# 1.0.0 (2023-02-22)

**Note:** Version bump only for package create-mor<|MERGE_RESOLUTION|>--- conflicted
+++ resolved
@@ -3,9 +3,6 @@
 All notable changes to this project will be documented in this file.
 See [Conventional Commits](https://conventionalcommits.org) for commit guidelines.
 
-<<<<<<< HEAD
-## 1.0.102-alpha.0 (2024-03-13)
-=======
 ## [1.0.110](https://github.com/eleme/morjs/compare/v1.0.109...v1.0.110) (2024-04-26)
 
 **Note:** Version bump only for package create-mor
@@ -71,7 +68,6 @@
 
 
 ## [1.0.102](https://github.com/eleme/morjs/compare/v1.0.101...v1.0.102) (2024-03-22)
->>>>>>> e5ab9bcc
 
 **Note:** Version bump only for package create-mor
 
