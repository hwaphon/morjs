--- conflicted
+++ resolved
@@ -1,10 +1,6 @@
 {
   "name": "@morjs/plugin-compiler",
-<<<<<<< HEAD
-  "version": "1.0.102-alpha.0",
-=======
   "version": "1.0.110",
->>>>>>> e5ab9bcc
   "description": "mor compiler plugin",
   "keywords": [
     "mor",
@@ -33,20 +29,6 @@
     "node": ">= 12.13.0"
   },
   "dependencies": {
-<<<<<<< HEAD
-    "@morjs/api": "1.0.102-alpha.0",
-    "@morjs/plugin-compiler-alipay": "1.0.102-alpha.0",
-    "@morjs/plugin-compiler-baidu": "1.0.102-alpha.0",
-    "@morjs/plugin-compiler-bytedance": "1.0.102-alpha.0",
-    "@morjs/plugin-compiler-dingding": "1.0.102-alpha.0",
-    "@morjs/plugin-compiler-kuaishou": "1.0.102-alpha.0",
-    "@morjs/plugin-compiler-qq": "1.0.102-alpha.0",
-    "@morjs/plugin-compiler-taobao": "1.0.102-alpha.0",
-    "@morjs/plugin-compiler-web": "1.0.102-alpha.0",
-    "@morjs/plugin-compiler-wechat": "1.0.102-alpha.0",
-    "@morjs/runtime-mini": "1.0.102-alpha.0",
-    "@morjs/utils": "1.0.102-alpha.0",
-=======
     "@morjs/api": "1.0.69",
     "@morjs/plugin-compiler-alipay": "1.0.106",
     "@morjs/plugin-compiler-baidu": "1.0.106",
@@ -59,7 +41,6 @@
     "@morjs/plugin-compiler-wechat": "1.0.106",
     "@morjs/runtime-mini": "1.0.106",
     "@morjs/utils": "1.0.71",
->>>>>>> e5ab9bcc
     "nanoid": "3.3.4",
     "postcss-selector-parser": "6.0.11",
     "tslib": "^2.3.1",
