import {
  asArray,
  CompileTypes,
  EntryBuilderHelpers,
  FileParserOptions,
  lodash as _,
  logger,
  makeImportClause,
  Plugin,
  Runner,
  SourceTypes,
  TSCustomVisitor,
  tsTransformerFactory,
  typescript as ts,
  WebpackWrapper
} from '@morjs/utils'
import { getComposedCompilerPlugins } from '../compilerPlugins'
import {
  CompilerUserConfig,
  COMPILE_COMMAND_NAME,
  GlobalObjectTransformTypes,
  MOR_RUNTIME_NPMS,
  MOR_RUNTIME_PACKAGE_REGEXP,
  RUNTIME_SOURCE_TYPES
} from '../constants'

const EntryBuilderMap = new WeakMap<Runner, EntryBuilderHelpers>()
const WebpackWrapperMap = new WeakMap<Runner, WebpackWrapper>()

type TransformTypes = keyof typeof GlobalObjectTransformTypes

const MOR_IDENTIFIERS = {
  Api: '__MOR_API__',
  App: '__MOR_APP__',
  Page: '__MOR_PAGE__',
  Component: '__MOR_COMPONENT__'
} as const

const MINIPROGRAM_CONSTRUCTOR_MAPPINGS = {
  App: 'app',
  Page: 'page',
  Component: 'component'
}

/**
 * 需要注入 源码类型的 构造函数
 */
const SOURCE_TYPE_INJECTABLE_CONSTRUCTORS = ['createPage', 'createComponent']

/**
 * 多端编译的 js/ts 解析和转换
 * - 处理 插件或分包 morGlobal.initApp 的注入
 * - 全局对象的替换, 如 wx => my 或 wx => mor
 * - 提供对 App,Page,Component 的自动注入替换
 */
export class ScriptParserPlugin implements Plugin {
  name = 'ScriptParserPlugin'

  apply(runner: Runner) {
    runner.hooks.webpackWrapper.tap(this.name, function (webpackWrapper) {
      WebpackWrapperMap.set(runner, webpackWrapper)
    })

    // 放在 beforeRun 有助于保证拿到的是最终用户配置
    runner.hooks.beforeRun.tap(this.name, () => {
      // 非 compile 命令 跳过
      if (runner.commandName !== COMPILE_COMMAND_NAME) return

      const {
        sourceType,
        compileType,
        globalObject: targetGlobalObject,
        autoInjectRuntime,
        compilerOptions: { module: moduleKind },
        target
      } = runner.userConfig as CompilerUserConfig

      const isWeb = target === 'web'

      const morRuntimeDeps = this.checkApiOrCoreRuntimeDepExistance(runner)

      runner.hooks.beforeBuildEntries.tap(this.name, (entryBuilder) => {
        EntryBuilderMap.set(runner, entryBuilder)
      })

      // 仅插件或分包需要注入 morGlobal.initApp
      const needToInjectInitApp =
        !isWeb &&
        (compileType === CompileTypes.plugin ||
          compileType === CompileTypes.subpackage)

      // 源码的 globalObject
      const sourceGlobalObject =
        getComposedCompilerPlugins().globalObject[sourceType]

      // 目标编译平台默认 globalObject
      const targetDefaultGlobalObject =
        getComposedCompilerPlugins().globalObject[target]

      // 全局变量替换 visitor
      const globalTransformVisitor = this.getGlobalObjectTransformVisitor(
        autoInjectRuntime['api'] as TransformTypes,
        sourceGlobalObject,
        targetGlobalObject
      )

      runner.hooks.scriptParser.tap(this.name, (transformers, options) => {
        const entryBuilder = EntryBuilderMap.get(runner)

        // 简单判断是否包含 sourceGlobalObject
        // global 不一致时才需要转换
        if (
          morRuntimeDeps.api &&
          sourceGlobalObject !== targetGlobalObject &&
          // 如果目标平台是 web 且 源码的全局对象和目标平台的全局对象相同，则不做接口转换
<<<<<<< HEAD
          !(
            (target === 'web' || target === 'web-pro') &&
            sourceGlobalObject === targetDefaultGlobalObject
          ) &&
=======
          !(isWeb && sourceGlobalObject === targetDefaultGlobalObject) &&
>>>>>>> 8604ba11
          autoInjectRuntime?.['api'] &&
          !MOR_RUNTIME_PACKAGE_REGEXP.test(options.fileInfo.path) &&
          options.fileInfo.content.includes(sourceGlobalObject)
        ) {
          transformers.before.push(tsTransformerFactory(globalTransformVisitor))
        }

        // 为分包或插件注入 initApp
        if (needToInjectInitApp) {
          this.injectGlobalAppInvokerForPluginOrSubpackage(
            entryBuilder,
            transformers,
            options
          )
        }

        // 自动注入 sourceType 标记
        this.injectSourceTypeIntoPageAndComponent(transformers, options)

        // 自动替换 App/Page/Component 为 mor core 中的方法
        if (
          morRuntimeDeps.core &&
          !MOR_RUNTIME_PACKAGE_REGEXP.test(options.fileInfo.path) &&
          (autoInjectRuntime?.['app'] ||
            autoInjectRuntime?.['page'] ||
            autoInjectRuntime?.['component'])
        ) {
          this.autoInjectCoreLib(transformers, options)
        }

        return transformers
      })

      // 追加 mor api 引用
      // 追加 mor core 引用
      runner.hooks.postprocessorParser.tap(
        this.name,
        (fileContent, options) => {
          if (!/\.(j|t)s$/.test(options.fileInfo.path)) return fileContent

          // API 自动注入
          if (
            morRuntimeDeps.api &&
            autoInjectRuntime?.['api'] &&
            fileContent.includes(MOR_IDENTIFIERS.Api)
          ) {
            const importClause = makeImportClause(
              moduleKind,
              morRuntimeDeps.api,
              'mor',
              MOR_IDENTIFIERS.Api,
              fileContent
            )

            fileContent = `${importClause}\n${fileContent}`
          }

          // App 自动注入
          if (
            morRuntimeDeps.core &&
            autoInjectRuntime?.['app'] &&
            fileContent.includes(MOR_IDENTIFIERS.App)
          ) {
            const importClause = makeImportClause(
              moduleKind,
              morRuntimeDeps.core,
              'createApp',
              MOR_IDENTIFIERS.App,
              fileContent
            )

            fileContent = `${importClause}\n${fileContent}`
          }

          // Page 自动注入
          if (
            morRuntimeDeps.core &&
            autoInjectRuntime?.['page'] &&
            fileContent.includes(MOR_IDENTIFIERS.Page)
          ) {
            const importClause = makeImportClause(
              moduleKind,
              morRuntimeDeps.core,
              'createPage',
              MOR_IDENTIFIERS.Page,
              fileContent
            )

            fileContent = `${importClause}\n${fileContent}`
          }

          // Component 自动注入
          if (
            morRuntimeDeps.core &&
            autoInjectRuntime?.['component'] &&
            fileContent.includes(MOR_IDENTIFIERS.Component)
          ) {
            const importClause = makeImportClause(
              moduleKind,
              morRuntimeDeps.core,
              'createComponent',
              MOR_IDENTIFIERS.Component,
              fileContent
            )

            fileContent = `${importClause}\n${fileContent}`
          }

          return fileContent
        }
      )
    })
  }

  /**
   * 检查 @morjs/api 和 @morjs/core 是否存在
   */
  checkApiOrCoreRuntimeDepExistance(runner: Runner): {
    api: false | string
    core: false | string
  } {
    const wrapper = WebpackWrapperMap.get(runner)

    if (!wrapper) return { api: false, core: false }

    const resolvePaths = Array.from(
      new Set([
        ...(wrapper?.chain?.resolve?.modules?.values?.() || []),
        ...require.resolve.paths('')
      ])
    )

    const { consumes, externals } = (runner?.userConfig ||
      {}) as CompilerUserConfig

    // 需要消费的 npm 包
    // 通常用于 主/子 共享及消费依赖的场景
    const consumesOrExternalsPackages = []
      .concat(asArray(consumes))
      .concat(
        // externals 支持的类型比较多，这里只处理 string 和 object
        asArray(externals)
      )
      .reduce((res, value) => {
        if (typeof value === 'string') {
          res.add(value)
        } else if (_.isPlainObject(value)) {
          _.forEach(value, function (v) {
            res.add(v)
          })
        }

        return res
      }, new Set<string>())

    const result: {
      api: false | string
      core: false | string
    } = { api: false, core: false }

    ;(['api', 'core'] as const).forEach(function (name) {
      const packages = MOR_RUNTIME_NPMS[name] || []

      packages.forEach(function (packageName) {
        if (result[name]) return

        // 如果子包已通过 consumes 配置 mor 的运行时, 则标记当前运行时为存在
        if (consumesOrExternalsPackages.has(packageName)) {
          result[name] = packageName
          logger.debug(`在 consumes 或者 externals 中找到 ${packageName} 依赖`)
          return
        }

        // 否则尝试通过解析文件是否存在来判断
        try {
          const p = require.resolve(packageName, { paths: resolvePaths })
          if (p) {
            result[name] = packageName
            logger.debug(`找到 ${packageName} 依赖: ${p}`)
          }
        } catch (e) {
          logger.debug(`未找到 ${packageName} 依赖`)
        }
      })

      if (!result[name]) {
        logger.debug(
          `未找到 ${name} 相关运行时依赖, 将自动关闭 ${name} 相关运行时注入`
        )
      }
    })

    logger.debug(`运行时自动注入依赖为：`, result)

    return result
  }

  /**
   * 自动为 createPage 或 createComponent 注入 sourceType 标记
   */
  injectSourceTypeIntoPageAndComponent(
    transformers: ts.CustomTransformers,
    options: FileParserOptions
  ) {
    const fileContent = options.fileInfo.content

    if (!options?.userConfig?.sourceType) return transformers

    // 简单判断是否包含 createPage 或 createComponent
    if (
      !fileContent.includes('createPage') &&
      !fileContent.includes('createComponent')
    ) {
      return transformers
    }

    function visitor(node: ts.Node, ctx: ts.TransformationContext) {
      if (!ts.isCallExpression(node)) return node

      const exp = node.expression
      const factory = ctx.factory

      if (
        ts.isCallExpression(node) &&
        ts.isIdentifier(exp) &&
        SOURCE_TYPE_INJECTABLE_CONSTRUCTORS.includes(exp.getText())
      ) {
        if (node.arguments.length >= 2) return node

        return factory.updateCallExpression(
          node,
          node.expression,
          node.typeArguments,
          [
            ...node.arguments,
            factory.createStringLiteral(
              options.userConfig.sourceType === SourceTypes.alipay
                ? RUNTIME_SOURCE_TYPES.alipay
                : RUNTIME_SOURCE_TYPES.wechat
            )
          ]
        )
      }

      return node
    }

    transformers.before.push(tsTransformerFactory(visitor))
  }

  /**
   * 编译类型 为 plugin 或 subpackage 的情况下
   * 为 aApp 或 wApp 或 createApp 调用 注入 模拟的 globalApp
   */
  injectGlobalAppInvokerForPluginOrSubpackage(
    entryBuilder: EntryBuilderHelpers,
    transformers: ts.CustomTransformers,
    options: FileParserOptions
  ) {
    const fileContent = options.fileInfo.content
    // 简单判断是否包含 aApp 或 wApp 或 createApp
    if (
      !fileContent.includes('aApp') &&
      !fileContent.includes('wApp') &&
      !fileContent.includes('createApp')
    ) {
      return transformers
    }

    // 非全局脚本不处理
    if (options.fileInfo.path !== entryBuilder.globalScriptFilePath) return

    function visitor(node: ts.Node, ctx: ts.TransformationContext) {
      if (!ts.isCallExpression(node)) return node

      const exp = node.expression
      const factory = ctx.factory

      if (
        ts.isCallExpression(node) &&
        ts.isIdentifier(exp) &&
        // 支付宝 使用 aApp
        (exp.getText() === 'aApp' ||
          // 微信使用 wApp
          exp.getText() === 'wApp' ||
          // 或者通用 createApp
          exp.getText() === 'createApp' ||
          // 自动注入的 mor app 名称
          exp.getText() === MOR_IDENTIFIERS.App)
      ) {
        if (node.arguments.length >= 3) {
          if (ts.isObjectLiteralExpression(node.arguments[2])) {
            const globalApp = factory.createPropertyAssignment(
              factory.createIdentifier('globalApp'),
              factory.createPropertyAccessExpression(
                factory.createIdentifier('morGlobal'),
                factory.createIdentifier('initApp')
              )
            )

            const extendProperties = factory.updateObjectLiteralExpression(
              node.arguments[2],
              [...node.arguments[2].properties, globalApp]
            )

            return factory.updateCallExpression(
              node,
              node.expression,
              node.typeArguments,
              [
                ...node.arguments.slice(0, 2),
                extendProperties,
                ...node.arguments.slice(3)
              ]
            )
          } else {
            logger.warn(
              `${exp.getText()} 的第三个参数非 Object 类型，无法注入 App 支持，分包或插件场景下可能会引发问题`
            )
          }
        } else {
          const globalApp = factory.createObjectLiteralExpression(
            [
              factory.createPropertyAssignment(
                factory.createIdentifier('globalApp'),
                factory.createPropertyAccessExpression(
                  factory.createIdentifier('morGlobal'),
                  factory.createIdentifier('initApp')
                )
              )
            ],
            true
          )

          const emptySolution = factory.createArrayLiteralExpression([], false)

          const extendArguments = []

          if (node.arguments.length === 1) {
            extendArguments.push(emptySolution)
          }

          extendArguments.push(globalApp)

          return factory.updateCallExpression(
            node,
            node.expression,
            node.typeArguments,
            [...node.arguments, ...extendArguments]
          )
        }
      }

      return node
    }

    transformers.before.push(tsTransformerFactory(visitor))
  }

  /**
   * 自动注入 mor 的运行时
   *
   * - 自动替换 App 为 __MOR_APP__
   * - 自动替换 Page 为 __MOR_PAGE__
   * - 自动替换 Component 为 __MOR_COMPONENT__
   * - 替换完成后, 在后置的检查中, 基于 __MOR_*__ 是否存在，自动注入引用代码
   */
  autoInjectCoreLib(
    transformers: ts.CustomTransformers,
    options: FileParserOptions
  ) {
    if (
      !options.fileInfo.content.includes('App') &&
      !options.fileInfo.content.includes('Page') &&
      !options.fileInfo.content.includes('Component')
    )
      return transformers

    function visitor(node: ts.Node, ctx: ts.TransformationContext) {
      const factory = ctx.factory

      // FIXME: 这里的条件无法匹配
      // 箭头函数（ArrowFunction）
      // 二元表达式（BinaryExpression）
      // 三元表达式（ConditionalExpression）
      // 需要提供逻辑进一步支持以上几种情况
      if (
        ts.isExpressionStatement(node) &&
        ts.isCallExpression(node.expression) &&
        ts.isIdentifier(node.expression.expression)
      ) {
        const identfierName = node.expression.expression.escapedText
        const injectName =
          MINIPROGRAM_CONSTRUCTOR_MAPPINGS[identfierName as string]
        if (
          identfierName &&
          injectName &&
          // 检查是否开启了对应的运行时自动注入
          options.userConfig?.autoInjectRuntime?.[injectName] === true
        ) {
          const args = [...node.expression.arguments]
          // 如果是 Page 或 Component 需要注入 sourceType

          if (identfierName !== 'App' && options?.userConfig?.sourceType) {
            // a 代表 支付宝
            // w 代表 微信
            args.push(
              factory.createStringLiteral(
                options?.userConfig?.sourceType === SourceTypes.alipay
                  ? RUNTIME_SOURCE_TYPES.alipay
                  : RUNTIME_SOURCE_TYPES.wechat
              )
            )
          }

          return factory.updateExpressionStatement(
            node,
            factory.createCallExpression(
              factory.createIdentifier(MOR_IDENTIFIERS[identfierName]),
              node.expression.typeArguments,
              args
            )
          )
        }
      }

      return node
    }

    transformers.before.push(tsTransformerFactory(visitor))
  }

  /**
   * 获取 globalObject 替换插件, 支持 3 种策略
   * 1. `enhanced` 增强方式: wx => mor 并追加 mor import, mor 中包含 api 的抹平
   * 2. `lite` 轻量级的方式: wx => my, 替换所有 globalObject
   * 3. `minimal` 最小替换: wx.abc() => my.abc(), 仅替换函数调用
   */
  getGlobalObjectTransformVisitor(
    transformType: TransformTypes,
    sourceGlobalObject: string,
    targetGlobalObject: string
  ): TSCustomVisitor {
    // `enhanced` 增强方式: wx => mor 并追加 mor import, mor 中包含 api 的抹平
    function enhancedVisitor(node: ts.Node, ctx: ts.TransformationContext) {
      const factory = ctx.factory
      if (ts.isIdentifier(node) && node.escapedText === sourceGlobalObject) {
        return factory.createIdentifier(MOR_IDENTIFIERS.Api)
      }

      return node
    }

    // `lite` 轻量级的方式: wx => my, 替换所有 globalObject
    function liteVisitor(node: ts.Node, ctx: ts.TransformationContext) {
      if (ts.isIdentifier(node) && node.escapedText === sourceGlobalObject) {
        return ctx.factory.createIdentifier(targetGlobalObject)
      }

      return node
    }

    // `minimal` 最小替换: wx.abc() => my.abc(), 仅替换函数调用
    function minimalVisitor(node: ts.Node, ctx: ts.TransformationContext) {
      if (!ts.isCallExpression(node)) return node

      const exp = node.expression
      const factory = ctx.factory

      // 判断是否是类似于 wx.showModal() 的函数调用
      if (
        ts.isPropertyAccessExpression(exp) &&
        ts.isIdentifier(exp.expression) &&
        exp.expression.escapedText === sourceGlobalObject &&
        ts.isIdentifier(exp.name)
      ) {
        return factory.updateCallExpression(
          node,
          factory.updatePropertyAccessExpression(
            exp,
            factory.createIdentifier(targetGlobalObject),
            exp.name
          ),
          node.typeArguments,
          node.arguments
        )
      }

      return node
    }

    const allVisitors = {
      enhanced: enhancedVisitor,
      lite: liteVisitor,
      minimal: minimalVisitor
    }

    return allVisitors[transformType]
  }
}<|MERGE_RESOLUTION|>--- conflicted
+++ resolved
@@ -75,7 +75,7 @@
         target
       } = runner.userConfig as CompilerUserConfig
 
-      const isWeb = target === 'web'
+      const isWeb = target === 'web' || target === 'web-pro'
 
       const morRuntimeDeps = this.checkApiOrCoreRuntimeDepExistance(runner)
 
@@ -113,14 +113,7 @@
           morRuntimeDeps.api &&
           sourceGlobalObject !== targetGlobalObject &&
           // 如果目标平台是 web 且 源码的全局对象和目标平台的全局对象相同，则不做接口转换
-<<<<<<< HEAD
-          !(
-            (target === 'web' || target === 'web-pro') &&
-            sourceGlobalObject === targetDefaultGlobalObject
-          ) &&
-=======
           !(isWeb && sourceGlobalObject === targetDefaultGlobalObject) &&
->>>>>>> 8604ba11
           autoInjectRuntime?.['api'] &&
           !MOR_RUNTIME_PACKAGE_REGEXP.test(options.fileInfo.path) &&
           options.fileInfo.content.includes(sourceGlobalObject)
